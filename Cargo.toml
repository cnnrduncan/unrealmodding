--- conflicted
+++ resolved
@@ -4,14 +4,11 @@
     "unreal_pak_cli",
     "unreal_asset",
     "unreal_modmetadata",
-<<<<<<< HEAD
     "unreal_modloader",
     "unreal_modintegrator",
-=======
-    "unreal_modloader", "unreal_modintegrator",
-    "unreal_cpp_bootstrapper", "dll_injector",
-    "github_helpers"
->>>>>>> 0a2ea123
+    "unreal_cpp_bootstrapper",
+    "dll_injector",
+    "github_helpers",
 ]
 
 [workspace.package]
