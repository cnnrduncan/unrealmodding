use std::{
    io::{self, ErrorKind},
    path::Path,
};

use unreal_asset::{
    cast,
    exports::{Export, ExportNormalTrait},
    properties::{object_property::ObjectProperty, Property},
    ue4version::VER_UE4_23,
    unreal_types::{FName, PackageIndex},
    Import,
};
use unreal_modintegrator::write_asset;
use unreal_pak::PakFile;

use super::{get_asset, MAP_PATHS};

#[allow(clippy::ptr_arg)]
pub(crate) fn handle_mission_trailheads(
    _data: &(),
    integrated_pak: &mut PakFile,
    game_paks: &mut Vec<PakFile>,
    _mod_paks: &mut Vec<PakFile>,
    trailhead_arrays: Vec<&serde_json::Value>,
) -> Result<(), io::Error> {
    for map_path in MAP_PATHS {
        let mut asset = get_asset(
            integrated_pak,
            game_paks,
            &String::from(map_path),
            VER_UE4_23,
        )?;

        let mut trailheads = Vec::new();
        for trailheads_array in &trailhead_arrays {
            let trailheads_array = trailheads_array
                .as_array()
                .ok_or_else(|| io::Error::new(ErrorKind::Other, "Invalid trailheads"))?;
<<<<<<< HEAD
            for trailhead in trailheads_array {
                let trailhead = trailhead
                    .as_str()
                    .ok_or_else(|| io::Error::new(ErrorKind::Other, "Invalid trailheads"))?;
                trailheads.push(trailhead);
            }
        }

        let mut mission_data_export_index = None;
        let mut mission_data_property_index = None;

        for i in 0..asset.exports.len() {
            let export = &asset.exports[i];
            if let Some(normal_export) = export.get_normal_export() {
                if normal_export.base_export.class_index.is_import() {
                    let import = asset
                        .get_import(normal_export.base_export.class_index)
                        .ok_or_else(|| io::Error::new(ErrorKind::Other, "Invalid import"))?;
                    if import.object_name.content == "AstroSettings" {
                        for j in 0..normal_export.properties.len() {
                            let property = &normal_export.properties[j];
                            if let Some(array_property) = cast!(Property, ArrayProperty, property) {
                                if array_property.name.content == "MissionData"
                                    && array_property
                                        .array_type
                                        .as_ref()
                                        .map(|e| e.content == "ObjectProperty")
                                        .unwrap_or(false)
                                {
                                    mission_data_export_index = Some(i);
                                    mission_data_property_index = Some(j);
                                    break;
                                }
                            }
                        }
                    }
                }
            }
        }

        if mission_data_export_index.is_some() && mission_data_property_index.is_some() {
            let mission_data_export_index = mission_data_export_index.unwrap();
            let mission_data_property_index = mission_data_property_index.unwrap();

            for trailhead in trailheads {
                let soft_class_name = Path::new(trailhead)
                    .file_stem()
                    .and_then(|e| e.to_str())
                    .ok_or_else(|| io::Error::new(ErrorKind::Other, "Invalid trailhead"))?;
=======
            for trailhead in trailheads {
                asset.add_name_reference(String::from("AstroMissionDataAsset"), false);

                let trailhead = trailhead
                    .as_str()
                    .ok_or_else(|| io::Error::new(ErrorKind::Other, "Invalid trailheads"))?;
                let soft_class_name = Path::new(trailhead)
                    .file_stem()
                    .and_then(|e| e.to_str())
                    .ok_or_else(|| io::Error::new(ErrorKind::Other, "Invalid trailheads"))?;
>>>>>>> 39d79695

                asset.add_fname(trailhead);
                asset.add_fname(soft_class_name);

                let package_link = Import {
                    class_package: FName::from_slice("/Script/CoreUObject"),
                    class_name: FName::from_slice("Package"),
                    outer_index: PackageIndex::new(0),
                    object_name: FName::from_slice(trailhead),
                };
                let package_link = asset.add_import(package_link);

                let mission_data_asset_link = Import {
                    class_package: FName::from_slice("/Script/Astro"),
                    class_name: FName::from_slice("AstroMissionDataAsset"),
                    outer_index: package_link,
                    object_name: FName::from_slice(soft_class_name),
                };
                let mission_data_asset_link = asset.add_import(mission_data_asset_link);

                let mission_data_export = cast!(
                    Export,
                    NormalExport,
                    &mut asset.exports[mission_data_export_index as usize]
                )
                .expect("Corrupted memory");
                let mission_data_property = cast!(
                    Property,
                    ArrayProperty,
                    &mut mission_data_export.properties[mission_data_property_index as usize]
                )
                .expect("Corrupted memory");

<<<<<<< HEAD
                let property = ObjectProperty {
                    name: mission_data_property.name.clone(),
                    property_guid: Some([0u8; 16]),
                    duplication_index: 0,
                    value: mission_data_asset_link,
                };
                mission_data_property.value.push(property.into());
=======
        for i in 0..asset.exports.len() {
            if let Export::NormalExport(e) = &asset.exports[i] {
                if e.base_export.class_index.is_import()
                    && asset
                        .get_import(e.base_export.class_index)
                        .map(|e| &e.object_name.content == "AstroSettings")
                        .unwrap_or(false)
                {
                    export_index = Some(i);
                    break;
                }
            }
        }

        if let Some(export_index) = export_index {
            let export = &mut asset.exports[export_index];
            if let Export::NormalExport(export) = export {
                additional_properties.iter_mut().for_each(|e| match e {
                    Property::ObjectProperty(e) => e.name = export.base_export.object_name.clone(),
                    _ => panic!("Corrupted memory"),
                });
                export.properties.extend(additional_properties);
>>>>>>> 39d79695
            }
        }

        write_asset(integrated_pak, &asset, &String::from(map_path))
            .map_err(|e| io::Error::new(ErrorKind::Other, e.to_string()))?;
    }

    Ok(())
}<|MERGE_RESOLUTION|>--- conflicted
+++ resolved
@@ -37,7 +37,6 @@
             let trailheads_array = trailheads_array
                 .as_array()
                 .ok_or_else(|| io::Error::new(ErrorKind::Other, "Invalid trailheads"))?;
-<<<<<<< HEAD
             for trailhead in trailheads_array {
                 let trailhead = trailhead
                     .as_str()
@@ -87,19 +86,6 @@
                     .file_stem()
                     .and_then(|e| e.to_str())
                     .ok_or_else(|| io::Error::new(ErrorKind::Other, "Invalid trailhead"))?;
-=======
-            for trailhead in trailheads {
-                asset.add_name_reference(String::from("AstroMissionDataAsset"), false);
-
-                let trailhead = trailhead
-                    .as_str()
-                    .ok_or_else(|| io::Error::new(ErrorKind::Other, "Invalid trailheads"))?;
-                let soft_class_name = Path::new(trailhead)
-                    .file_stem()
-                    .and_then(|e| e.to_str())
-                    .ok_or_else(|| io::Error::new(ErrorKind::Other, "Invalid trailheads"))?;
->>>>>>> 39d79695
-
                 asset.add_fname(trailhead);
                 asset.add_fname(soft_class_name);
 
@@ -132,7 +118,6 @@
                 )
                 .expect("Corrupted memory");
 
-<<<<<<< HEAD
                 let property = ObjectProperty {
                     name: mission_data_property.name.clone(),
                     property_guid: Some([0u8; 16]),
@@ -140,30 +125,6 @@
                     value: mission_data_asset_link,
                 };
                 mission_data_property.value.push(property.into());
-=======
-        for i in 0..asset.exports.len() {
-            if let Export::NormalExport(e) = &asset.exports[i] {
-                if e.base_export.class_index.is_import()
-                    && asset
-                        .get_import(e.base_export.class_index)
-                        .map(|e| &e.object_name.content == "AstroSettings")
-                        .unwrap_or(false)
-                {
-                    export_index = Some(i);
-                    break;
-                }
-            }
-        }
-
-        if let Some(export_index) = export_index {
-            let export = &mut asset.exports[export_index];
-            if let Export::NormalExport(export) = export {
-                additional_properties.iter_mut().for_each(|e| match e {
-                    Property::ObjectProperty(e) => e.name = export.base_export.object_name.clone(),
-                    _ => panic!("Corrupted memory"),
-                });
-                export.properties.extend(additional_properties);
->>>>>>> 39d79695
             }
         }
 
