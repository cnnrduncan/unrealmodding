--- conflicted
+++ resolved
@@ -43,10 +43,7 @@
     pub game_build: Option<GameBuild>,
     pub refuse_mismatched_connections: bool,
     pub game_mods: BTreeMap<String, GameMod>,
-<<<<<<< HEAD
-=======
     pub files_to_process: Vec<PathBuf>,
->>>>>>> 39d79695
 
     pub error: Option<ModLoaderError>,
     pub warnings: Vec<ModLoaderWarning>,
@@ -66,10 +63,7 @@
         game_build: None,
         refuse_mismatched_connections: true,
         game_mods: BTreeMap::new(),
-<<<<<<< HEAD
-=======
         files_to_process: Vec::new(),
->>>>>>> 39d79695
 
         error: None,
         warnings: Vec::new(),
@@ -84,11 +78,7 @@
     let app = app::ModLoaderApp {
         data: Arc::clone(&data),
         window_title: C::WINDOW_TITLE.to_owned(),
-<<<<<<< HEAD
-        dropped_files: Vec::new(),
-=======
         processed_files: HashSet::new(),
->>>>>>> 39d79695
 
         should_exit: Arc::clone(&should_exit),
         ready_exit: Arc::clone(&ready_exit),
@@ -166,11 +156,7 @@
                         .map(|e| e.path())
                         .collect();
 
-<<<<<<< HEAD
-                    let warnings = process_modfiles(&mod_files, &data);
-=======
                     let warnings = process_modfiles(&mod_files, &data, false);
->>>>>>> 39d79695
                     debug!("warnings: {:?}", warnings);
 
                     let mut data_guard = data.lock().unwrap();
@@ -207,54 +193,6 @@
 
                 // process dropped files
                 let mut data_guard = data.lock().unwrap();
-<<<<<<< HEAD
-                if should_integrate.load(Ordering::Relaxed)
-                    && data_guard.base_path.is_some()
-                    && data_guard.install_path.is_some()
-                    && data_guard.warnings.is_empty()
-                {
-                    let integration_work = (|| -> Result<(), ModLoaderWarning> {
-                        working.store(true, Ordering::Relaxed);
-                        should_integrate.store(false, Ordering::Relaxed);
-
-                        // set game build
-                        if data_guard.install_path.is_some() {
-                            data_guard.game_build =
-                                config.get_game_build(data_guard.install_path.as_ref().unwrap());
-                        }
-
-                        // gather mods to be installed
-                        let mods_to_install = data_guard
-                            .game_mods
-                            .iter()
-                            .filter(|(_, m)| m.active)
-                            .map(|(_, m)| {
-                                m.versions
-                                    .get(&m.selected_version.unwrap())
-                                    .unwrap()
-                                    .clone()
-                            })
-                            .collect::<Vec<_>>();
-
-                        let mods_path = data_guard.data_path.as_ref().unwrap().to_owned();
-                        let paks_path = data_guard.paks_path.as_ref().unwrap().to_owned();
-                        let install_path = data_guard.install_path.as_ref().unwrap().to_owned();
-                        let refuse_mismatched_connections =
-                            data_guard.refuse_mismatched_connections;
-                        drop(data_guard);
-
-                        debug!(
-                            "Mods to install: {:?}",
-                            mods_to_install
-                                .iter()
-                                .map(|m| &m.file_name)
-                                .collect::<Vec<_>>()
-                        );
-
-                        // download mod versions not yet downloaded
-                        let files_to_downlaod: Vec<(String, String)> = mods_to_install
-                            .iter()
-=======
                 if data_guard.base_path.is_some() && !data_guard.files_to_process.is_empty() {
                     let files_to_process = data_guard
                         .files_to_process
@@ -337,7 +275,6 @@
                         // download mod versions not yet downloaded
                         let files_to_downlaod: Vec<(String, String)> = mods_to_install
                             .iter()
->>>>>>> 39d79695
                             .filter_map(|m| {
                                 if !m.downloaded && m.download_url.is_some() {
                                     Some((
@@ -383,10 +320,7 @@
                                     .map(|f| mods_path.clone().join(f.0.clone()))
                                     .collect::<Vec<_>>(),
                                 &data,
-<<<<<<< HEAD
-=======
                                 false,
->>>>>>> 39d79695
                             );
                             debug!("warnings: {:?}", warnings);
                             data.lock().unwrap().warnings.extend(warnings);
