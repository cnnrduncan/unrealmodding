--- conflicted
+++ resolved
@@ -77,18 +77,13 @@
     pub dependency_graph: Option<DependencyGraph>,
 
     /// install managers
-<<<<<<< HEAD
-    pub(crate) install_managers: BTreeMap<&'static str, Box<dyn InstallManager>>,
-    pub(crate) selected_game_platform: Option<String>,
-
+    pub install_managers: BTreeMap<&'static str, Box<dyn InstallManager>>,
+    pub selected_game_platform: Option<String>,
+    
     #[cfg(feature = "cpp_loader")]
     pub(crate) cpp_loader_config: unreal_cpp_bootstrapper::config::GameSettings,
     #[cfg(feature = "cpp_loader")]
     pub(crate) cpp_loader_extract_path: Option<PathBuf>,
-=======
-    pub install_managers: BTreeMap<&'static str, Box<dyn InstallManager>>,
-    pub selected_game_platform: Option<String>,
->>>>>>> 252edd6d
 }
 
 impl ModLoaderAppData {
@@ -130,19 +125,9 @@
     let data = Arc::new(Mutex::new(ModLoaderAppData {
         refuse_mismatched_connections: true,
         install_managers: config.get_install_managers(),
-<<<<<<< HEAD
-        selected_game_platform: None,
-        failed: false,
-        dependency_graph: None,
-
         #[cfg(feature = "cpp_loader")]
         cpp_loader_config: GC::get_cpp_loader_config(),
-        #[cfg(feature = "cpp_loader")]
-        cpp_loader_extract_path: None,
-=======
-
         ..Default::default()
->>>>>>> 252edd6d
     }));
 
     let icon_data = config.get_icon();
